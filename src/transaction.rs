--- conflicted
+++ resolved
@@ -28,32 +28,18 @@
 }
 
 impl Transaction {
-<<<<<<< HEAD
-	pub fn new(nonce: U256, gas_price: U256, gas: U256, action: Action, value: U256, data: Bytes) -> Transaction {
-=======
 	/// Create a new message-call transaction.
 	pub fn new_call(to: Address, value: U256, data: Bytes, gas: U256, gas_price: U256, nonce: U256) -> Transaction {
->>>>>>> 6ed7cfae
 		Transaction {
 			nonce: nonce,
 			gas_price: gas_price,
 			gas: gas,
-<<<<<<< HEAD
-			action: action,
-=======
 			action: Action::Call(to),
->>>>>>> 6ed7cfae
 			value: value,
 			data: data,
 			v: 0,
 			r: U256::zero(),
 			s: U256::zero(),
-<<<<<<< HEAD
-			hash: RefCell::new(None)
-		}
-	}
-
-=======
 			hash: RefCell::new(None),
 			sender: RefCell::new(None),
 		}
@@ -89,7 +75,6 @@
 	/// Get the data of the transaction.
 	pub fn data(&self) -> &Bytes { &self.data }
 
->>>>>>> 6ed7cfae
 	/// Append object into RLP stream, optionally with or without the signature.
 	pub fn rlp_append_opt(&self, s: &mut RlpStream, with_seal: Seal) {
 		s.append_list(6 + match with_seal { Seal::With => 3, _ => 0 });
