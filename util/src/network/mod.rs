--- conflicted
+++ resolved
@@ -56,29 +56,20 @@
 mod error;
 mod node;
 
-<<<<<<< HEAD
+/// TODO [arkpar] Please document me
 pub use network::host::PeerId;
+/// TODO [arkpar] Please document me
 pub use network::host::PacketId;
+/// TODO [arkpar] Please document me
 pub use network::host::NetworkContext;
+/// TODO [arkpar] Please document me
 pub use network::service::NetworkService;
+/// TODO [arkpar] Please document me
 pub use network::host::NetworkIoMessage;
-pub use network::host::NetworkIoMessage::User as UserMessage;
-pub use network::error::NetworkError;
-=======
 /// TODO [arkpar] Please document me
-pub type PeerId = host::PeerId;
-/// TODO [arkpar] Please document me
-pub type PacketId = host::PacketId;
-/// TODO [arkpar] Please document me
-pub type NetworkContext<'s,'io,  Message> = host::NetworkContext<'s, 'io, Message>;
-/// TODO [arkpar] Please document me
-pub type NetworkService<Message> = service::NetworkService<Message>;
-/// TODO [arkpar] Please document me
-pub type NetworkIoMessage<Message> = host::NetworkIoMessage<Message>;
 pub use network::host::NetworkIoMessage::User as UserMessage;
 /// TODO [arkpar] Please document me
-pub type NetworkError = error::NetworkError;
->>>>>>> caeb5314
+pub use network::error::NetworkError;
 
 use io::TimerToken;
 
