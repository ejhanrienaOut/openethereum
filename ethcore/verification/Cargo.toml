--- conflicted
+++ resolved
@@ -24,11 +24,7 @@
 log = "0.4"
 num_cpus = "1.2"
 parity-bytes = "0.1.0"
-<<<<<<< HEAD
-parity-util-mem = "0.5.0"
-=======
 parity-util-mem = "0.5.1"
->>>>>>> 65463226
 parking_lot = "0.10.0"
 rlp = "0.4.2"
 time-utils = { path = "../../util/time-utils" }
