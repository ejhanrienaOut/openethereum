--- conflicted
+++ resolved
@@ -24,11 +24,7 @@
 keccak-hash = "0.4.0"
 keccak-hasher = { path = "../../../util/keccak-hasher" }
 kvdb = "0.4.0"
-<<<<<<< HEAD
 kvdb-sled = "0.1"
-=======
-kvdb-rocksdb = "0.5.0"
->>>>>>> 65463226
 log = "0.4.8"
 parking_lot = "0.10.0"
 parity-crypto = { version = "0.4.2", features = ["publickey"] }
