[package]
description = "OpenEthereum Common Types"
name = "common-types"
version = "0.1.0"
authors = ["Parity Technologies <admin@parity.io>"]
edition = "2018"

[dependencies]
bytes = { package = "parity-bytes", version = "0.1" }
derive_more = "0.99"
ethbloom = "0.9.1"
ethcore-io = { path = "../../util/io" }
ethereum-types = "0.9.1"
ethjson = { path = "../../json" }
hash = { package = "keccak-hash", version = "0.5" }
parity-crypto = { version = "0.6.1", features = ["publickey"] }
<<<<<<< HEAD
parity-util-mem = "0.6.1"
parity-snappy = "0.1"
patricia-trie-ethereum = { path = "../../util/patricia-trie-ethereum" }
=======
parity-util-mem = "0.6.0"
ethtrie = { package = "patricia-trie-ethereum", path = "../../util/patricia-trie-ethereum" }
>>>>>>> eee06b3f
rlp = "0.4.5"
rlp-derive = "0.1"
snap = "1"
unexpected = { path = "../../util/unexpected" }
vm = { path = "../vm"}

[dev-dependencies]
rustc-hex = "2.1.0"

[features]
test-helpers = []<|MERGE_RESOLUTION|>--- conflicted
+++ resolved
@@ -14,14 +14,8 @@
 ethjson = { path = "../../json" }
 hash = { package = "keccak-hash", version = "0.5" }
 parity-crypto = { version = "0.6.1", features = ["publickey"] }
-<<<<<<< HEAD
 parity-util-mem = "0.6.1"
-parity-snappy = "0.1"
-patricia-trie-ethereum = { path = "../../util/patricia-trie-ethereum" }
-=======
-parity-util-mem = "0.6.0"
 ethtrie = { package = "patricia-trie-ethereum", path = "../../util/patricia-trie-ethereum" }
->>>>>>> eee06b3f
 rlp = "0.4.5"
 rlp-derive = "0.1"
 snap = "1"
