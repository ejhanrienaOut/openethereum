// Copyright 2015-2020 Parity Technologies (UK) Ltd.
// This file is part of Open Ethereum.

// Open Ethereum is free software: you can redistribute it and/or modify
// it under the terms of the GNU General Public License as published by
// the Free Software Foundation, either version 3 of the License, or
// (at your option) any later version.

// Open Ethereum is distributed in the hope that it will be useful,
// but WITHOUT ANY WARRANTY; without even the implied warranty of
// MERCHANTABILITY or FITNESS FOR A PARTICULAR PURPOSE.  See the
// GNU General Public License for more details.

// You should have received a copy of the GNU General Public License
// along with Open Ethereum.  If not, see <http://www.gnu.org/licenses/>.

use std::collections::{BTreeMap, HashMap};
use std::path::PathBuf;
use parking_lot::{Mutex, RwLock};
use std::time::{Instant, Duration};

use crypto::KEY_ITERATIONS;
use random::Random;
use crypto::publickey::{Signature, Address, Message, Secret, Public, KeyPair, ExtendedKeyPair};
use ethkey::Password;
use accounts_dir::{KeyDirectory, VaultKeyDirectory, VaultKey, SetKeyError};
use account::SafeAccount;
use presale::PresaleWallet;
use json::{self, Uuid, OpaqueKeyFile};
use {import, Error, SimpleSecretStore, SecretStore, SecretVaultRef, StoreAccountRef, Derivation, OpaqueSecret};

/// Accounts store.
pub struct EthStore {
	store: EthMultiStore,
}

impl EthStore {
	/// Open a new accounts store with given key directory backend.
	pub fn open(directory: Box<dyn KeyDirectory>) -> Result<Self, Error> {
		Self::open_with_iterations(directory, KEY_ITERATIONS as u32)
	}

	/// Open a new account store with given key directory backend and custom number of iterations.
	pub fn open_with_iterations(directory: Box<dyn KeyDirectory>, iterations: u32) -> Result<Self, Error> {
		Ok(EthStore {
			store: EthMultiStore::open_with_iterations(directory, iterations)?,
		})
	}

	/// Modify account refresh timeout - how often they are re-read from `KeyDirectory`.
	///
	/// Setting this to low values (or 0) will cause new accounts to be picked up quickly,
	/// although it may induce heavy disk reads and is not recommended if you manage many keys (say over 10k).
	///
	/// By default refreshing is disabled, so only accounts created using this instance of `EthStore` are taken into account.
	pub fn set_refresh_time(&self, time: Duration) {
		self.store.set_refresh_time(time)
	}

	fn get(&self, account: &StoreAccountRef) -> Result<SafeAccount, Error> {
		let mut accounts = self.store.get_accounts(account)?.into_iter();
		accounts.next().ok_or(Error::InvalidAccount)
	}
}

impl SimpleSecretStore for EthStore {
	fn insert_account(&self, vault: SecretVaultRef, secret: Secret, password: &Password) -> Result<StoreAccountRef, Error> {
		self.store.insert_account(vault, secret, password)
	}

	fn insert_derived(&self, vault: SecretVaultRef, account_ref: &StoreAccountRef, password: &Password, derivation: Derivation)
		-> Result<StoreAccountRef, Error>
	{
		self.store.insert_derived(vault, account_ref, password, derivation)
	}

	fn generate_derived(&self, account_ref: &StoreAccountRef, password: &Password, derivation: Derivation) -> Result<Address, Error> {
		self.store.generate_derived(account_ref, password, derivation)
	}

	fn account_ref(&self, address: &Address) -> Result<StoreAccountRef, Error> {
		self.store.account_ref(address)
	}

	fn accounts(&self) -> Result<Vec<StoreAccountRef>, Error> {
		self.store.accounts()
	}

	fn change_password(&self, account: &StoreAccountRef, old_password: &Password, new_password: &Password) -> Result<(), Error> {
		self.store.change_password(account, old_password, new_password)
	}

	fn export_account(&self, account: &StoreAccountRef, password: &Password) -> Result<OpaqueKeyFile, Error> {
		self.store.export_account(account, password)
	}

	fn remove_account(&self, account: &StoreAccountRef, password: &Password) -> Result<(), Error> {
		self.store.remove_account(account, password)
	}

	fn sign(&self, account: &StoreAccountRef, password: &Password, message: &Message) -> Result<Signature, Error> {
		self.get(account)?.sign(password, message)
	}

	fn sign_derived(&self, account_ref: &StoreAccountRef, password: &Password, derivation: Derivation, message: &Message)
		-> Result<Signature, Error>
	{
		self.store.sign_derived(account_ref, password, derivation, message)
	}

	fn agree(&self, account: &StoreAccountRef, password: &Password, other: &Public) -> Result<Secret, Error> {
		self.store.agree(account, password, other)
	}

	fn decrypt(&self, account: &StoreAccountRef, password: &Password, shared_mac: &[u8], message: &[u8]) -> Result<Vec<u8>, Error> {
		let account = self.get(account)?;
		account.decrypt(password, shared_mac, message)
	}

	fn create_vault(&self, name: &str, password: &Password) -> Result<(), Error> {
		self.store.create_vault(name, password)
	}

	fn open_vault(&self, name: &str, password: &Password) -> Result<(), Error> {
		self.store.open_vault(name, password)
	}

	fn close_vault(&self, name: &str) -> Result<(), Error> {
		self.store.close_vault(name)
	}

	fn list_vaults(&self) -> Result<Vec<String>, Error> {
		self.store.list_vaults()
	}

	fn list_opened_vaults(&self) -> Result<Vec<String>, Error> {
		self.store.list_opened_vaults()
	}

	fn change_vault_password(&self, name: &str, new_password: &Password) -> Result<(), Error> {
		self.store.change_vault_password(name, new_password)
	}

	fn change_account_vault(&self, vault: SecretVaultRef, account: StoreAccountRef) -> Result<StoreAccountRef, Error> {
		self.store.change_account_vault(vault, account)
	}

	fn get_vault_meta(&self, name: &str) -> Result<String, Error> {
		self.store.get_vault_meta(name)
	}

	fn set_vault_meta(&self, name: &str, meta: &str) -> Result<(), Error> {
		self.store.set_vault_meta(name, meta)
	}
}

impl SecretStore for EthStore {
	fn raw_secret(&self, account: &StoreAccountRef, password: &Password) -> Result<OpaqueSecret, Error> {
		Ok(OpaqueSecret(self.get(account)?.crypto.secret(password)?))
	}

	fn import_presale(&self, vault: SecretVaultRef, json: &[u8], password: &Password) -> Result<StoreAccountRef, Error> {
		let json_wallet = json::PresaleWallet::load(json).map_err(|_| Error::InvalidKeyFile("Invalid JSON format".to_owned()))?;
		let wallet = PresaleWallet::from(json_wallet);
		let keypair = wallet.decrypt(password).map_err(|_| Error::InvalidPassword)?;
		self.insert_account(vault, keypair.secret().clone(), password)
	}

	fn import_wallet(&self, vault: SecretVaultRef, json: &[u8], password: &Password, gen_id: bool) -> Result<StoreAccountRef, Error> {
		let json_keyfile = json::KeyFile::load(json).map_err(|_| Error::InvalidKeyFile("Invalid JSON format".to_owned()))?;
		let mut safe_account = SafeAccount::from_file(json_keyfile, None, &None)?;

		if gen_id {
			safe_account.id = Random::random();
		}

		let secret = safe_account.crypto.secret(password).map_err(|_| Error::InvalidPassword)?;
		safe_account.address = KeyPair::from_secret(secret)?.address();
		self.store.import(vault, safe_account)
	}

	fn test_password(&self, account: &StoreAccountRef, password: &Password) -> Result<bool, Error> {
		let account = self.get(account)?;
		Ok(account.check_password(password))
	}

	fn copy_account(&self, new_store: &dyn SimpleSecretStore, new_vault: SecretVaultRef, account: &StoreAccountRef, password: &Password, new_password: &Password) -> Result<(), Error> {
		let account = self.get(account)?;
		let secret = account.crypto.secret(password)?;
		new_store.insert_account(new_vault, secret, new_password)?;
		Ok(())
	}

	fn public(&self, account: &StoreAccountRef, password: &Password) -> Result<Public, Error> {
		let account = self.get(account)?;
		account.public(password)
	}

	fn uuid(&self, account: &StoreAccountRef) -> Result<Uuid, Error> {
		let account = self.get(account)?;
		Ok(account.id.into())
	}

	fn name(&self, account: &StoreAccountRef) -> Result<String, Error> {
		let account = self.get(account)?;
		Ok(account.name.clone())
	}

	fn meta(&self, account: &StoreAccountRef) -> Result<String, Error> {
		let account = self.get(account)?;
		Ok(account.meta.clone())
	}

	fn set_name(&self, account_ref: &StoreAccountRef, name: String) -> Result<(), Error> {
		let old = self.get(account_ref)?;
		let mut safe_account = old.clone();
		safe_account.name = name;

		// save to file
		self.store.update(account_ref, old, safe_account)
	}

	fn set_meta(&self, account_ref: &StoreAccountRef, meta: String) -> Result<(), Error> {
		let old = self.get(account_ref)?;
		let mut safe_account = old.clone();
		safe_account.meta = meta;

		// save to file
		self.store.update(account_ref, old, safe_account)
	}

	fn local_path(&self) -> PathBuf {
		self.store.dir.path().cloned().unwrap_or_else(PathBuf::new)
	}

	fn list_geth_accounts(&self, testnet: bool) -> Vec<Address> {
		import::read_geth_accounts(testnet)
	}

	fn import_geth_accounts(&self, vault: SecretVaultRef, desired: Vec<Address>, testnet: bool) -> Result<Vec<StoreAccountRef>, Error> {
		let imported_addresses = match vault {
			SecretVaultRef::Root => import::import_geth_accounts(&*self.store.dir, desired.into_iter().collect(), testnet),
			SecretVaultRef::Vault(vault_name) => {
				if let Some(vault) = self.store.vaults.lock().get(&vault_name) {
					import::import_geth_accounts(vault.as_key_directory(), desired.into_iter().collect(), testnet)
				} else {
					Err(Error::VaultNotFound)
				}
			},
		};

		imported_addresses
			.map(|a| a.into_iter().map(|a| StoreAccountRef::root(a)).collect())
	}
}

/// Similar to `EthStore` but may store many accounts (with different passwords) for the same `Address`
pub struct EthMultiStore {
	dir: Box<dyn KeyDirectory>,
	iterations: u32,
	// order lock: cache, then vaults
	cache: RwLock<BTreeMap<StoreAccountRef, Vec<SafeAccount>>>,
	vaults: Mutex<HashMap<String, Box<dyn VaultKeyDirectory>>>,
	timestamp: Mutex<Timestamp>,
}

struct Timestamp {
	dir_hash: Option<u64>,
	last_checked: Instant,
	refresh_time: Duration,
}

impl EthMultiStore {
	/// Open new multi-accounts store with given key directory backend.
	pub fn open(directory: Box<dyn KeyDirectory>) -> Result<Self, Error> {
		Self::open_with_iterations(directory, KEY_ITERATIONS as u32)
	}

	/// Open new multi-accounts store with given key directory backend and custom number of iterations for new keys.
	pub fn open_with_iterations(directory: Box<dyn KeyDirectory>, iterations: u32) -> Result<Self, Error> {
		let store = EthMultiStore {
			dir: directory,
			vaults: Mutex::new(HashMap::new()),
			iterations: iterations,
			cache: Default::default(),
			timestamp: Mutex::new(Timestamp {
				dir_hash: None,
				last_checked: Instant::now(),
				// by default we never refresh accounts
				refresh_time: Duration::from_secs(u64::max_value()),
			}),
		};
		store.reload_accounts()?;
		Ok(store)
	}

	/// Modify account refresh timeout - how often they are re-read from `KeyDirectory`.
	///
	/// Setting this to low values (or 0) will cause new accounts to be picked up quickly,
	/// although it may induce heavy disk reads and is not recommended if you manage many keys (say over 10k).
	///
	/// By default refreshing is disabled, so only accounts created using this instance of `EthStore` are taken into account.
	pub fn set_refresh_time(&self, time: Duration) {
		self.timestamp.lock().refresh_time = time;
	}

	fn reload_if_changed(&self) -> Result<(), Error> {
		let mut last_timestamp = self.timestamp.lock();
		let now = Instant::now();
		if now - last_timestamp.last_checked > last_timestamp.refresh_time {
			let dir_hash = Some(self.dir.unique_repr()?);
			last_timestamp.last_checked = now;
			if last_timestamp.dir_hash == dir_hash {
				return Ok(())
			}
			self.reload_accounts()?;
			last_timestamp.dir_hash = dir_hash;
		}
		Ok(())
	}

	fn reload_accounts(&self) -> Result<(), Error> {
		let mut cache = self.cache.write();

		let mut new_accounts = BTreeMap::new();
		for account in self.dir.load()? {
			let account_ref = StoreAccountRef::root(account.address);
			new_accounts
				.entry(account_ref)
				.or_insert_with(Vec::new)
				.push(account);
		}
		for (vault_name, vault) in &*self.vaults.lock() {
			for account in vault.load()? {
				let account_ref = StoreAccountRef::vault(vault_name, account.address);
				new_accounts
					.entry(account_ref)
					.or_insert_with(Vec::new)
					.push(account);
			}
		}

<<<<<<< HEAD
		let _ = mem::replace(&mut *cache, new_accounts);

=======
		*cache = new_accounts;
>>>>>>> eee06b3f
		Ok(())
	}

	fn get_accounts(&self, account: &StoreAccountRef) -> Result<Vec<SafeAccount>, Error> {
		let from_cache = |account| {
			let cache = self.cache.read();
			if let Some(accounts) = cache.get(account) {
				if !accounts.is_empty() {
					return Some(accounts.clone())
				}
			}

			None
		};

		match from_cache(account) {
			Some(accounts) => Ok(accounts),
			None => {
				self.reload_if_changed()?;
				from_cache(account).ok_or(Error::InvalidAccount)
			}
		}
	}

	fn get_matching(&self, account: &StoreAccountRef, password: &Password) -> Result<Vec<SafeAccount>, Error> {
		let accounts = self.get_accounts(account)?;

		Ok(accounts.into_iter()
			.filter(|acc| acc.check_password(password))
			.collect()
		)
	}

	fn import(&self, vault: SecretVaultRef, account: SafeAccount) -> Result<StoreAccountRef, Error> {
		// save to file
		let account = match vault {
			SecretVaultRef::Root => self.dir.insert(account)?,
			SecretVaultRef::Vault(ref vault_name) => self.vaults.lock().get_mut(vault_name).ok_or(Error::VaultNotFound)?.insert(account)?,
		};

		// update cache
		let account_ref = StoreAccountRef::new(vault, account.address.clone());
		let mut cache = self.cache.write();
		cache.entry(account_ref.clone())
			.or_insert_with(Vec::new)
			.push(account);

		Ok(account_ref)
	}

	fn update(&self, account_ref: &StoreAccountRef, old: SafeAccount, new: SafeAccount) -> Result<(), Error> {
		// save to file
		let account = match account_ref.vault {
			SecretVaultRef::Root => self.dir.update(new)?,
			SecretVaultRef::Vault(ref vault_name) => self.vaults.lock().get_mut(vault_name).ok_or(Error::VaultNotFound)?.update(new)?,
		};

		// update cache
		let mut cache = self.cache.write();
		let accounts = cache.entry(account_ref.clone()).or_insert_with(Vec::new);
		// Remove old account
		accounts.retain(|acc| acc != &old);
		// And push updated to the end
		accounts.push(account);
		Ok(())

	}

	fn remove_safe_account(&self, account_ref: &StoreAccountRef, account: &SafeAccount) -> Result<(), Error> {
		// Remove from dir
		match account_ref.vault {
			SecretVaultRef::Root => self.dir.remove(&account)?,
			SecretVaultRef::Vault(ref vault_name) => self.vaults.lock().get(vault_name).ok_or(Error::VaultNotFound)?.remove(&account)?,
		};

		// Remove from cache
		let mut cache = self.cache.write();
		let is_empty = {
			if let Some(accounts) = cache.get_mut(account_ref) {
				if let Some(position) = accounts.iter().position(|acc| acc == account) {
					accounts.remove(position);
				}
				accounts.is_empty()
			} else {
				false
			}
		};

		if is_empty {
			cache.remove(account_ref);
		}

		return Ok(());
	}

	fn generate(&self, secret: Secret, derivation: Derivation) -> Result<ExtendedKeyPair, Error> {
		let mut extended = ExtendedKeyPair::new(secret);
		match derivation {
			Derivation::Hierarchical(path) => {
				for path_item in path {
					extended = extended.derive(
						if path_item.soft { crypto::publickey::Derivation::Soft(path_item.index) }
						else { crypto::publickey::Derivation::Hard(path_item.index) }
					)?;
				}
			},
			Derivation::SoftHash(h256) => { extended = extended.derive(crypto::publickey::Derivation::Soft(h256))?; }
			Derivation::HardHash(h256) => { extended = extended.derive(crypto::publickey::Derivation::Hard(h256))?; }
		}
		Ok(extended)
	}
}

impl SimpleSecretStore for EthMultiStore {
	fn insert_account(&self, vault: SecretVaultRef, secret: Secret, password: &Password) -> Result<StoreAccountRef, Error> {
		let keypair = KeyPair::from_secret(secret).map_err(|_| Error::CreationFailed)?;
		let id: [u8; 16] = Random::random();
		let account = SafeAccount::create(&keypair, id, password, self.iterations, "".to_owned(), "{}".to_owned())?;
		self.import(vault, account)
	}

	fn insert_derived(&self, vault: SecretVaultRef, account_ref: &StoreAccountRef, password: &Password, derivation: Derivation)
		-> Result<StoreAccountRef, Error>
	{
		let accounts = self.get_matching(account_ref, password)?;
		for account in accounts {
			let extended = self.generate(account.crypto.secret(password)?, derivation)?;
			return self.insert_account(vault, extended.secret().as_raw().clone(), password);
		}
		Err(Error::InvalidPassword)
	}

	fn generate_derived(&self, account_ref: &StoreAccountRef, password: &Password, derivation: Derivation)
	    -> Result<Address, Error>
	{
		let accounts = self.get_matching(&account_ref, password)?;
		for account in accounts {
			let extended = self.generate(account.crypto.secret(password)?, derivation)?;
			return Ok(crypto::publickey::public_to_address(extended.public().public()));
		}
		Err(Error::InvalidPassword)
	}

	fn sign_derived(&self, account_ref: &StoreAccountRef, password: &Password, derivation: Derivation, message: &Message)
		-> Result<Signature, Error>
	{
		let accounts = self.get_matching(&account_ref, password)?;
		for account in accounts {
			let extended = self.generate(account.crypto.secret(password)?, derivation)?;
			let secret = extended.secret().as_raw();
			return Ok(crypto::publickey::sign(&secret, message)?)
		}
		Err(Error::InvalidPassword)
	}

	fn account_ref(&self, address: &Address) -> Result<StoreAccountRef, Error> {
		let read_from_cache = |address: &Address| {
			use std::collections::Bound;
			let cache = self.cache.read();
			let mut r = cache.range((Bound::Included(*address), Bound::Included(*address)));
			r.next().map(|(k, _)| k.clone())
		};

		match read_from_cache(address) {
			Some(account) => Ok(account),
			None => {
				self.reload_if_changed()?;
				read_from_cache(address).ok_or(Error::InvalidAccount)
			}
		}
	}

	fn accounts(&self) -> Result<Vec<StoreAccountRef>, Error> {
		self.reload_if_changed()?;
		Ok(self.cache.read().keys().cloned().collect())
	}

	fn remove_account(&self, account_ref: &StoreAccountRef, password: &Password) -> Result<(), Error> {
		let accounts = self.get_matching(account_ref, password)?;

		for account in accounts {
			return self.remove_safe_account(account_ref, &account);
		}

		Err(Error::InvalidPassword)
	}

	fn change_password(&self, account_ref: &StoreAccountRef, old_password: &Password, new_password: &Password) -> Result<(), Error> {
		let accounts = self.get_matching(account_ref, old_password)?;

		if accounts.is_empty() {
			return Err(Error::InvalidPassword);
		}

		for account in accounts {
			// Change password
			let new_account = account.change_password(old_password, new_password, self.iterations)?;
			self.update(account_ref, account, new_account)?;
		}

		Ok(())
	}

	fn export_account(&self, account_ref: &StoreAccountRef, password: &Password) -> Result<OpaqueKeyFile, Error> {
		self.get_matching(account_ref, password)?.into_iter().nth(0).map(Into::into).ok_or(Error::InvalidPassword)
	}

	fn sign(&self, account: &StoreAccountRef, password: &Password, message: &Message) -> Result<Signature, Error> {
		let accounts = self.get_matching(account, password)?;
		match accounts.first() {
			Some(ref account) => account.sign(password, message),
			None => Err(Error::InvalidPassword),
		}
	}

	fn decrypt(&self, account: &StoreAccountRef, password: &Password, shared_mac: &[u8], message: &[u8]) -> Result<Vec<u8>, Error> {
		let accounts = self.get_matching(account, password)?;
		match accounts.first() {
			Some(ref account) => account.decrypt(password, shared_mac, message),
			None => Err(Error::InvalidPassword),
		}
	}

	fn agree(&self, account: &StoreAccountRef, password: &Password, other: &Public) -> Result<Secret, Error> {
		let accounts = self.get_matching(account, password)?;
		match accounts.first() {
			Some(ref account) => account.agree(password, other),
			None => Err(Error::InvalidPassword),
		}
	}

	fn create_vault(&self, name: &str, password: &Password) -> Result<(), Error> {
		let is_vault_created = { // lock border
			let mut vaults = self.vaults.lock();
			if !vaults.contains_key(&name.to_owned()) {
				let vault_provider = self.dir.as_vault_provider().ok_or(Error::VaultsAreNotSupported)?;
				let vault = vault_provider.create(name, VaultKey::new(password, self.iterations))?;
				vaults.insert(name.to_owned(), vault);
				true
			} else {
				false
			}
		};

		if is_vault_created {
			self.reload_accounts()?;
		}

		Ok(())
	}

	fn open_vault(&self, name: &str, password: &Password) -> Result<(), Error> {
		let is_vault_opened = { // lock border
			let mut vaults = self.vaults.lock();
			if !vaults.contains_key(&name.to_owned()) {
				let vault_provider = self.dir.as_vault_provider().ok_or(Error::VaultsAreNotSupported)?;
				let vault = vault_provider.open(name, VaultKey::new(password, self.iterations))?;
				vaults.insert(name.to_owned(), vault);
				true
			} else {
				false
			}
		};

		if is_vault_opened {
			self.reload_accounts()?;
		}

		Ok(())
	}

	fn close_vault(&self, name: &str) -> Result<(), Error> {
		let is_vault_removed = self.vaults.lock().remove(&name.to_owned()).is_some();
		if is_vault_removed {
			self.reload_accounts()?;
		}
		Ok(())
	}

	fn list_vaults(&self) -> Result<Vec<String>, Error> {
		let vault_provider = self.dir.as_vault_provider().ok_or(Error::VaultsAreNotSupported)?;
		vault_provider.list_vaults()
	}

	fn list_opened_vaults(&self) -> Result<Vec<String>, Error> {
		Ok(self.vaults.lock().keys().cloned().collect())
	}

	fn change_vault_password(&self, name: &str, new_password: &Password) -> Result<(), Error> {
		let old_key = self.vaults.lock().get(name).map(|v| v.key()).ok_or(Error::VaultNotFound)?;
		let vault_provider = self.dir.as_vault_provider().ok_or(Error::VaultsAreNotSupported)?;
		let vault = vault_provider.open(name, old_key)?;
		match vault.set_key(VaultKey::new(new_password, self.iterations)) {
			Ok(_) => {
				self.close_vault(name)
					.and_then(|_| self.open_vault(name, new_password))
			},
			Err(SetKeyError::Fatal(err)) => {
				let _ = self.close_vault(name);
				Err(err)
			},
			Err(SetKeyError::NonFatalNew(err)) => {
				let _ = self.close_vault(name)
					.and_then(|_| self.open_vault(name, new_password));
				Err(err)
			},
			Err(SetKeyError::NonFatalOld(err)) => Err(err),
		}
	}

	fn change_account_vault(&self, vault: SecretVaultRef, account_ref: StoreAccountRef) -> Result<StoreAccountRef, Error> {
		if account_ref.vault == vault {
			return Ok(account_ref);
		}

		let account = self.get_accounts(&account_ref)?.into_iter().nth(0).ok_or(Error::InvalidAccount)?;
		let new_account_ref = self.import(vault, account.clone())?;
		self.remove_safe_account(&account_ref, &account)?;
		self.reload_accounts()?;
		Ok(new_account_ref)
	}

	fn get_vault_meta(&self, name: &str) -> Result<String, Error> {
		// vault meta contains password hint
		// => allow reading meta even if vault is not yet opened
		self.vaults.lock()
			.get(name)
			.and_then(|v| Some(v.meta()))
			.ok_or(Error::VaultNotFound)
			.or_else(|_| {
				let vault_provider = self.dir.as_vault_provider().ok_or(Error::VaultsAreNotSupported)?;
				vault_provider.vault_meta(name)
			})

	}

	fn set_vault_meta(&self, name: &str, meta: &str) -> Result<(), Error> {
		self.vaults.lock()
			.get(name)
			.ok_or(Error::VaultNotFound)
			.and_then(|v| v.set_meta(meta))
	}
}

#[cfg(test)]
mod tests {
	extern crate tempfile;

	use accounts_dir::{KeyDirectory, MemoryDirectory, RootDiskDirectory};
	use crypto::publickey::{Random, Generator, KeyPair};
	use secret_store::{SimpleSecretStore, SecretStore, SecretVaultRef, StoreAccountRef, Derivation};
	use super::{EthStore, EthMultiStore};
	use self::tempfile::TempDir;
	use ethereum_types::H256;

	fn keypair() -> KeyPair {
		Random.generate()
	}

	fn store() -> EthStore {
		EthStore::open(Box::new(MemoryDirectory::default())).expect("MemoryDirectory always load successfuly; qed")
	}

	fn multi_store() -> EthMultiStore {
		EthMultiStore::open(Box::new(MemoryDirectory::default())).expect("MemoryDirectory always load successfuly; qed")
	}

	struct RootDiskDirectoryGuard {
		pub key_dir: Option<Box<dyn KeyDirectory>>,
		_path: TempDir,
	}

	impl RootDiskDirectoryGuard {
		pub fn new() -> Self {
			let temp_path = TempDir::new().unwrap();
			let disk_dir = Box::new(RootDiskDirectory::create(temp_path.path()).unwrap());

			RootDiskDirectoryGuard {
				key_dir: Some(disk_dir),
				_path: temp_path,
			}
		}
	}

	#[test]
	fn should_insert_account_successfully() {
		// given
		let store = store();
		let keypair = keypair();

		// when
		let passwd = "test".into();
		let address = store.insert_account(SecretVaultRef::Root, keypair.secret().clone(), &passwd).unwrap();

		// then
		assert_eq!(address, StoreAccountRef::root(keypair.address()));
		assert!(store.get(&address).is_ok(), "Should contain account.");
		assert_eq!(store.accounts().unwrap().len(), 1, "Should have one account.");
	}

	#[test]
	fn should_update_meta_and_name() {
		// given
		let store = store();
		let keypair = keypair();
		let passwd = "test".into();
		let address = store.insert_account(SecretVaultRef::Root, keypair.secret().clone(), &passwd).unwrap();
		assert_eq!(&store.meta(&address).unwrap(), "{}");
		assert_eq!(&store.name(&address).unwrap(), "");

		// when
		store.set_meta(&address, "meta".into()).unwrap();
		store.set_name(&address, "name".into()).unwrap();

		// then
		assert_eq!(&store.meta(&address).unwrap(), "meta");
		assert_eq!(&store.name(&address).unwrap(), "name");
		assert_eq!(store.accounts().unwrap().len(), 1);
	}

	#[test]
	fn should_remove_account() {
		// given
		let store = store();
		let passwd = "test".into();
		let keypair = keypair();
		let address = store.insert_account(SecretVaultRef::Root, keypair.secret().clone(), &passwd).unwrap();

		// when
		store.remove_account(&address, &passwd).unwrap();

		// then
		assert_eq!(store.accounts().unwrap().len(), 0, "Should remove account.");
	}

	#[test]
	fn should_return_true_if_password_is_correct() {
		// given
		let store = store();
		let passwd = "test".into();
		let keypair = keypair();
		let address = store.insert_account(SecretVaultRef::Root, keypair.secret().clone(), &passwd).unwrap();

		// when
		let res1 = store.test_password(&address, &"x".into()).unwrap();
		let res2 = store.test_password(&address, &passwd).unwrap();

		assert!(!res1, "First password should be invalid.");
		assert!(res2, "Second password should be correct.");
	}

	#[test]
	fn multistore_should_be_able_to_have_the_same_account_twice() {
		// given
		let store = multi_store();
		let passwd1 = "test".into();
		let passwd2 = "xyz".into();
		let keypair = keypair();
		let address = store.insert_account(SecretVaultRef::Root, keypair.secret().clone(), &passwd1).unwrap();
		let address2 = store.insert_account(SecretVaultRef::Root, keypair.secret().clone(), &passwd2).unwrap();
		assert_eq!(address, address2);

		// when
		assert!(store.remove_account(&address, &passwd1).is_ok(), "First password should work.");
		assert_eq!(store.accounts().unwrap().len(), 1);

		assert!(store.remove_account(&address, &passwd2).is_ok(), "Second password should work too.");
		assert_eq!(store.accounts().unwrap().len(), 0);
	}

	#[test]
	fn should_copy_account() {
		// given
		let store = store();
		let passwd1 = "test".into();
		let passwd2 = "xzy".into();
		let multi_store = multi_store();
		let keypair = keypair();
		let message = [1u8; 32].into();
		let address = store.insert_account(SecretVaultRef::Root, keypair.secret().clone(), &passwd1).unwrap();
		assert_eq!(multi_store.accounts().unwrap().len(), 0);

		// when
		store.copy_account(&multi_store, SecretVaultRef::Root, &address, &passwd1, &passwd2).unwrap();

		// then
		assert!(store.test_password(&address, &passwd1).unwrap(), "First password should work for store.");
		assert!(multi_store.sign(&address, &passwd2, &message).is_ok(), "Second password should work for second store.");
		assert_eq!(multi_store.accounts().unwrap().len(), 1);
	}

	#[test]
	fn should_create_and_open_vaults() {
		// given
		let mut dir = RootDiskDirectoryGuard::new();
		let store = EthStore::open(dir.key_dir.take().unwrap()).unwrap();
		let name1 = "vault1"; let password1 = "password1".into();
		let name2 = "vault2"; let password2 = "password2".into();
		let keypair1 = keypair();
		let keypair2 = keypair();
		let keypair3 = keypair(); let password3 = "password3".into();

		// when
		store.create_vault(name1, &password1).unwrap();
		store.create_vault(name2, &password2).unwrap();

		// then [can create vaults] ^^^

		// and when
		store.insert_account(SecretVaultRef::Vault(name1.to_owned()), keypair1.secret().clone(), &password1).unwrap();
		store.insert_account(SecretVaultRef::Vault(name2.to_owned()), keypair2.secret().clone(), &password2).unwrap();
		store.insert_account(SecretVaultRef::Root, keypair3.secret().clone(), &password3).unwrap();
		store.insert_account(SecretVaultRef::Vault("vault3".to_owned()), keypair1.secret().clone(), &password3).unwrap_err();
		let accounts = store.accounts().unwrap();

		// then [can create accounts in vaults]
		assert_eq!(accounts.len(), 3);
		assert!(accounts.iter().any(|a| a.vault == SecretVaultRef::Root));
		assert!(accounts.iter().any(|a| a.vault == SecretVaultRef::Vault(name1.to_owned())));
		assert!(accounts.iter().any(|a| a.vault == SecretVaultRef::Vault(name2.to_owned())));

		// and when
		store.close_vault(name1).unwrap();
		store.close_vault(name2).unwrap();
		store.close_vault("vault3").unwrap();
		let accounts = store.accounts().unwrap();

		// then [can close vaults + accounts from vaults disappear]
		assert_eq!(accounts.len(), 1);
		assert!(accounts.iter().any(|a| a.vault == SecretVaultRef::Root));

		// and when
		store.open_vault(name1, &password2).unwrap_err();
		store.open_vault(name2, &password1).unwrap_err();
		store.open_vault(name1, &password1).unwrap();
		store.open_vault(name2, &password2).unwrap();
		let accounts = store.accounts().unwrap();

		// then [can check vaults on open + can reopen vaults + accounts from vaults appear]
		assert_eq!(accounts.len(), 3);
		assert!(accounts.iter().any(|a| a.vault == SecretVaultRef::Root));
		assert!(accounts.iter().any(|a| a.vault == SecretVaultRef::Vault(name1.to_owned())));
		assert!(accounts.iter().any(|a| a.vault == SecretVaultRef::Vault(name2.to_owned())));
	}

	#[test]
	fn should_move_vault_acounts() {
		// given
		let mut dir = RootDiskDirectoryGuard::new();
		let store = EthStore::open(dir.key_dir.take().unwrap()).unwrap();
		let name1 = "vault1"; let password1 = "password1".into();
		let name2 = "vault2"; let password2 = "password2".into();
		let password3 = "password3".into();
		let keypair1 = keypair();
		let keypair2 = keypair();
		let keypair3 = keypair();

		// when
		store.create_vault(name1, &password1).unwrap();
		store.create_vault(name2, &password2).unwrap();
		let account1 = store.insert_account(SecretVaultRef::Vault(name1.to_owned()), keypair1.secret().clone(), &password1).unwrap();
		let account2 = store.insert_account(SecretVaultRef::Vault(name1.to_owned()), keypair2.secret().clone(), &password1).unwrap();
		let account3 = store.insert_account(SecretVaultRef::Root, keypair3.secret().clone(), &password3).unwrap();

		// then
		let account1 = store.change_account_vault(SecretVaultRef::Root, account1.clone()).unwrap();
		let account2 = store.change_account_vault(SecretVaultRef::Vault(name2.to_owned()), account2.clone()).unwrap();
		let account3 = store.change_account_vault(SecretVaultRef::Vault(name2.to_owned()), account3).unwrap();
		let accounts = store.accounts().unwrap();
		assert_eq!(accounts.len(), 3);
		assert!(accounts.iter().any(|a| a == &StoreAccountRef::root(account1.address.clone())));
		assert!(accounts.iter().any(|a| a == &StoreAccountRef::vault(name2, account2.address.clone())));
		assert!(accounts.iter().any(|a| a == &StoreAccountRef::vault(name2, account3.address.clone())));

		// and then
		assert_eq!(store.meta(&StoreAccountRef::root(account1.address)).unwrap(), r#"{}"#);
		assert_eq!(store.meta(&StoreAccountRef::vault("vault2", account2.address)).unwrap(), r#"{"vault":"vault2"}"#);
		assert_eq!(store.meta(&StoreAccountRef::vault("vault2", account3.address)).unwrap(), r#"{"vault":"vault2"}"#);
	}

	#[test]
	fn should_not_remove_account_when_moving_to_self() {
		// given
		let mut dir = RootDiskDirectoryGuard::new();
		let store = EthStore::open(dir.key_dir.take().unwrap()).unwrap();
		let password1 = "password1".into();
		let keypair1 = keypair();

		// when
		let account1 = store.insert_account(SecretVaultRef::Root, keypair1.secret().clone(), &password1).unwrap();
		store.change_account_vault(SecretVaultRef::Root, account1).unwrap();

		// then
		let accounts = store.accounts().unwrap();
		assert_eq!(accounts.len(), 1);
	}

	#[test]
	fn should_remove_account_from_vault() {
		// given
		let mut dir = RootDiskDirectoryGuard::new();
		let store = EthStore::open(dir.key_dir.take().unwrap()).unwrap();
		let name1 = "vault1"; let password1 = "password1".into();
		let keypair1 = keypair();

		// when
		store.create_vault(name1, &password1).unwrap();
		let account1 = store.insert_account(SecretVaultRef::Vault(name1.to_owned()), keypair1.secret().clone(), &password1).unwrap();
		assert_eq!(store.accounts().unwrap().len(), 1);

		// then
		store.remove_account(&account1, &password1).unwrap();
		assert_eq!(store.accounts().unwrap().len(), 0);
	}

	#[test]
	fn should_not_remove_account_from_vault_when_password_is_incorrect() {
		// given
		let mut dir = RootDiskDirectoryGuard::new();
		let store = EthStore::open(dir.key_dir.take().unwrap()).unwrap();
		let name1 = "vault1"; let password1 = "password1".into();
		let password2 = "password2".into();
		let keypair1 = keypair();

		// when
		store.create_vault(name1, &password1).unwrap();
		let account1 = store.insert_account(SecretVaultRef::Vault(name1.to_owned()), keypair1.secret().clone(), &password1).unwrap();
		assert_eq!(store.accounts().unwrap().len(), 1);

		// then
		store.remove_account(&account1, &password2).unwrap_err();
		assert_eq!(store.accounts().unwrap().len(), 1);
	}

	#[test]
	fn should_change_vault_password() {
		// given
		let mut dir = RootDiskDirectoryGuard::new();
		let store = EthStore::open(dir.key_dir.take().unwrap()).unwrap();
		let name = "vault"; let password = "password".into();
		let keypair = keypair();

		// when
		store.create_vault(name, &password).unwrap();
		store.insert_account(SecretVaultRef::Vault(name.to_owned()), keypair.secret().clone(), &password).unwrap();

		// then
		assert_eq!(store.accounts().unwrap().len(), 1);
		let new_password = "new_password".into();
		store.change_vault_password(name, &new_password).unwrap();
		assert_eq!(store.accounts().unwrap().len(), 1);

		// and when
		store.close_vault(name).unwrap();

		// then
		store.open_vault(name, &new_password).unwrap();
		assert_eq!(store.accounts().unwrap().len(), 1);
	}

	#[test]
	fn should_have_different_passwords_for_vault_secret_and_meta() {
		// given
		let mut dir = RootDiskDirectoryGuard::new();
		let store = EthStore::open(dir.key_dir.take().unwrap()).unwrap();
		let name = "vault"; let password = "password".into();
		let secret_password = "sec_password".into();
		let keypair = keypair();

		// when
		store.create_vault(name, &password).unwrap();
		let account_ref = store.insert_account(SecretVaultRef::Vault(name.to_owned()), keypair.secret().clone(), &secret_password).unwrap();

		// then
		assert_eq!(store.accounts().unwrap().len(), 1);
		let new_secret_password = "new_sec_password".into();
		store.change_password(&account_ref, &secret_password, &new_secret_password).unwrap();
		assert_eq!(store.accounts().unwrap().len(), 1);
	}

	#[test]
	fn should_list_opened_vaults() {
		// given
		let mut dir = RootDiskDirectoryGuard::new();
		let store = EthStore::open(dir.key_dir.take().unwrap()).unwrap();
		let name1 = "vault1"; let password1 = "password1".into();
		let name2 = "vault2"; let password2 = "password2".into();
		let name3 = "vault3"; let password3 = "password3".into();

		// when
		store.create_vault(name1, &password1).unwrap();
		store.create_vault(name2, &password2).unwrap();
		store.create_vault(name3, &password3).unwrap();
		store.close_vault(name2).unwrap();

		// then
		let opened_vaults = store.list_opened_vaults().unwrap();
		assert_eq!(opened_vaults.len(), 2);
		assert!(opened_vaults.iter().any(|v| &*v == name1));
		assert!(opened_vaults.iter().any(|v| &*v == name3));
	}

	#[test]
	fn should_manage_vaults_meta() {
		// given
		let mut dir = RootDiskDirectoryGuard::new();
		let store = EthStore::open(dir.key_dir.take().unwrap()).unwrap();
		let name1 = "vault1"; let password1 = "password1".into();

		// when
		store.create_vault(name1, &password1).unwrap();

		// then
		assert_eq!(store.get_vault_meta(name1).unwrap(), "{}".to_owned());
		assert!(store.set_vault_meta(name1, "Hello, world!!!").is_ok());
		assert_eq!(store.get_vault_meta(name1).unwrap(), "Hello, world!!!".to_owned());

		// and when
		store.close_vault(name1).unwrap();
		store.open_vault(name1, &password1).unwrap();

		// then
		assert_eq!(store.get_vault_meta(name1).unwrap(), "Hello, world!!!".to_owned());

		// and when
		store.close_vault(name1).unwrap();

		// then
		assert_eq!(store.get_vault_meta(name1).unwrap(), "Hello, world!!!".to_owned());
		assert!(store.get_vault_meta("vault2").is_err());
	}

	#[test]
	fn should_store_derived_keys() {
		// given we have one account in the store
		let store = store();
		let keypair = keypair();
		let address = store.insert_account(SecretVaultRef::Root, keypair.secret().clone(), &"test".into()).unwrap();

		// when we deriving from that account
		let derived = store.insert_derived(
			SecretVaultRef::Root,
			&address,
			&"test".into(),
			Derivation::HardHash(H256::zero()),
		).unwrap();

		// there should be 2 accounts in the store
		let accounts = store.accounts().unwrap();
		assert_eq!(accounts.len(), 2);

		let message = [1u8; 32].into();
		// and we can sign with the derived contract
		assert!(store.sign(&derived, &"test".into(), &message).is_ok(), "Second password should work for second store.");
	}

	#[test]
	fn should_save_meta_when_setting_before_password() {
		// given
		let mut dir = RootDiskDirectoryGuard::new();
		let store = EthStore::open(dir.key_dir.take().unwrap()).unwrap();
		let name = "vault"; let password = "password1".into();
		let new_password = "password2".into();

		// when
		store.create_vault(name, &password).unwrap();
		store.set_vault_meta(name, "OldMeta").unwrap();
		store.change_vault_password(name, &new_password).unwrap();

		// then
		assert_eq!(store.get_vault_meta(name).unwrap(), "OldMeta".to_owned());
	}

	#[test]
	fn should_export_account() {
		// given
		let store = store();
		let keypair = keypair();
		let address = store.insert_account(SecretVaultRef::Root, keypair.secret().clone(), &"test".into()).unwrap();

		// when
		let exported = store.export_account(&address, &"test".into());

		// then
		assert!(exported.is_ok(), "Should export single account: {:?}", exported);
	}
}<|MERGE_RESOLUTION|>--- conflicted
+++ resolved
@@ -340,12 +340,7 @@
 			}
 		}
 
-<<<<<<< HEAD
-		let _ = mem::replace(&mut *cache, new_accounts);
-
-=======
 		*cache = new_accounts;
->>>>>>> eee06b3f
 		Ok(())
 	}
 
