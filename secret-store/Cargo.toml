[package]
description = "Parity Ethereum (EthCore) Secret Store"
name = "ethcore-secretstore"
version = "1.0.0"
license = "GPL-3.0"
authors = ["Parity Technologies <admin@parity.io>"]

[dependencies]
byteorder = "1.0"
ethabi = "9.0.1"
ethabi-contract = "9.0.0"
ethabi-derive = "9.0.1"
ethereum-types = "0.8.0"
ethkey = { path = "../accounts/ethkey", optional = true }
futures = "0.1"
hyper = { version = "0.12", default-features = false }
keccak-hash = "0.4.0"
kvdb = "0.4.0"
<<<<<<< HEAD
kvdb-rocksdb = "0.4.1"
=======
kvdb-rocksdb = "0.5.0"
>>>>>>> 65463226
lazy_static = "1.0"
log = "0.4"
parity-bytes = "0.1"
parity-crypto = { version = "0.4.2", features = ["publickey"] }
parity-runtime = { path = "../util/runtime" }
parking_lot = "0.10.0"
percent-encoding = "2.1.0"
rustc-hex = "1.0"
serde = "1.0"
serde_derive = "1.0"
serde_json = "1.0"
tiny-keccak = "1.4"
tokio = "0.1.22"
tokio-io = "0.1"
tokio-service = "0.1"
url = "2.1.0"
jsonrpc-server-utils = "14.0.3"

[dev-dependencies]
env_logger = "0.5"
tempdir = "0.3"
kvdb-rocksdb = "0.5.0"<|MERGE_RESOLUTION|>--- conflicted
+++ resolved
@@ -16,11 +16,7 @@
 hyper = { version = "0.12", default-features = false }
 keccak-hash = "0.4.0"
 kvdb = "0.4.0"
-<<<<<<< HEAD
-kvdb-rocksdb = "0.4.1"
-=======
-kvdb-rocksdb = "0.5.0"
->>>>>>> 65463226
+kvdb-sled = "0.1.0"
 lazy_static = "1.0"
 log = "0.4"
 parity-bytes = "0.1"
